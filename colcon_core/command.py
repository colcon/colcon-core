--- conflicted
+++ resolved
@@ -194,15 +194,10 @@
 
     colcon_logger.debug(f'Parsed command line arguments: {args}')
 
-<<<<<<< HEAD
     apply_output_style(args)
 
-    # error: no verb provided
-    if args.verb_name is None:
-=======
     # verify that one of the verbs set the 'main' attribute to be invoked later
     if getattr(args, 'main', None) is None:
->>>>>>> 8a08c158
         print(parser.format_usage())
         return 'Error: No verb provided'
 
