--- conflicted
+++ resolved
@@ -133,51 +133,6 @@
         jobs, unselected_packages = self._get_jobs(
             context.args, decorators, install_base)
 
-<<<<<<< HEAD
-=======
-        underlay_packages = {}
-        for prefix_path in get_chained_prefix_path():
-            packages = find_installed_packages(Path(prefix_path))
-            if packages:
-                for pkg, path in packages.items():
-                    if pkg not in underlay_packages:
-                        underlay_packages[pkg] = []
-                    underlay_packages[pkg].append(str(path))
-
-        override_messages = {}
-        for overlay_package in jobs.keys():
-            if overlay_package in underlay_packages:
-                if overlay_package not in context.args.allow_overriding:
-                    override_messages[overlay_package] = (
-                        f"'{overlay_package}' is in: " +
-                        ', '.join(underlay_packages[overlay_package]))
-
-        if override_messages:
-            override_msg = (
-                'Some selected packages are already built in one or more'
-                ' underlay workspaces:'
-                '\n\t' +
-                '\n\t'.join(override_messages.values()) +
-                '\nIf a package in a merged underlay workspace is overridden'
-                ' and it installs headers, then all packages in the overlay'
-                ' must sort their include directories by workspace order.'
-                ' Failure to do so may result in build failures or undefined'
-                ' behavior at run time.'
-                '\nIf the overridden package is used by another package'
-                ' in any underlay, then the overriding package in the'
-                ' overlay must be API and ABI compatible or undefined'
-                ' behavior at run time may occur.'
-                '\n\nIf you understand the risks and want to override a'
-                ' package anyways, add the following to the command'
-                ' line:'
-                '\n\t--allow-overriding ' +
-                ' '.join(sorted(override_messages.keys())))
-
-            logger.warn(
-                override_msg + '\n\nThis may be promoted to an error in a'
-                ' future release of colcon-core.')
-
->>>>>>> 64f06cf5
         on_error = OnError.interrupt \
             if not context.args.continue_on_error else OnError.skip_downstream
 
